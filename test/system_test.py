#!/usr/bin/env python3

import sys
sys.dont_write_bytecode = True
import os
import shutil
import unittest
import uuid
import pathlib

import patch_path
PROJ_ROOT = patch_path.PROJ_ROOT
sys.path.append(str(PROJ_ROOT / 'c-questdb-client' / 'system_test'))
from fixture import \
    QuestDbFixture, install_questdb, install_questdb_from_repo, CA_PATH, AUTH


try:
    import pandas as pd
    import numpy
    import pyarrow
except ImportError:
    pd = None


import questdb.ingress as qi


QUESTDB_VERSION = '7.3.7'
QUESTDB_PLAIN_INSTALL_PATH = None
QUESTDB_AUTH_INSTALL_PATH = None


def may_install_questdb():
    global QUESTDB_PLAIN_INSTALL_PATH
    global QUESTDB_AUTH_INSTALL_PATH
    if QUESTDB_PLAIN_INSTALL_PATH:
        return

    install_path = None
    if os.environ.get('QDB_REPO_PATH'):
        repo = pathlib.Path(os.environ['QDB_REPO_PATH'])
        install_path = install_questdb_from_repo(repo)
    else:
        url = ('https://github.com/questdb/questdb/releases/download/' +
            QUESTDB_VERSION +
            '/questdb-' +
            QUESTDB_VERSION +
            '-no-jre-bin.tar.gz')
        install_path = install_questdb(QUESTDB_VERSION, url)

    QUESTDB_PLAIN_INSTALL_PATH = PROJ_ROOT / 'build' / 'questdb' / 'plain'
    shutil.copytree(
        install_path, QUESTDB_PLAIN_INSTALL_PATH, dirs_exist_ok=True)

    QUESTDB_AUTH_INSTALL_PATH = PROJ_ROOT / 'build' / 'questdb' / 'auth'
    shutil.copytree(
        install_path, QUESTDB_AUTH_INSTALL_PATH, dirs_exist_ok=True)


class TestWithDatabase(unittest.TestCase):
    @classmethod
    def setUpClass(cls):
        may_install_questdb()

        cls.qdb_plain = None
        cls.qdb_auth = None

        cls.qdb_plain = QuestDbFixture(
            QUESTDB_PLAIN_INSTALL_PATH, auth=False, wrap_tls=True, http=True)
        cls.qdb_plain.start()

        cls.qdb_auth = QuestDbFixture(
            QUESTDB_AUTH_INSTALL_PATH, auth=True, wrap_tls=True)
        cls.qdb_auth.start()

    @classmethod
    def tearDownClass(cls):
        if cls.qdb_auth:
            cls.qdb_auth.stop()
        if cls.qdb_plain:
            cls.qdb_plain.stop()

    def _test_scenario(self, qdb, protocol, **kwargs):
        protocol = qi.Protocol.parse(protocol)
        port = qdb.tls_line_tcp_port if protocol.tls_enabled else qdb.line_tcp_port
        pending = None
        table_name = uuid.uuid4().hex
        with qi.Sender(protocol, 'localhost', port, **kwargs) as sender:
            for _ in range(3):
                sender.row(
                    table_name,
                    symbols={
                        'name_a': 'val_a'},
                    columns={
                        'name_b': True,
                        'name_c': 42,
                        'name_d': 2.5,
                        'name_e': 'val_b'},
                   at=qi.ServerTimestamp)
            pending = str(sender)

        resp = qdb.retry_check_table(table_name, min_rows=3, log_ctx=pending)
        exp_columns = [
            {'name': 'name_a', 'type': 'SYMBOL'},
            {'name': 'name_b', 'type': 'BOOLEAN'},
            {'name': 'name_c', 'type': 'LONG'},
            {'name': 'name_d', 'type': 'DOUBLE'},
            {'name': 'name_e', 'type': 'STRING'},
            {'name': 'timestamp', 'type': 'TIMESTAMP'}]
        self.assertEqual(resp['columns'], exp_columns)

        exp_dataset = [  # Comparison excludes timestamp column.
            ['val_a', True, 42, 2.5, 'val_b'],
            ['val_a', True, 42, 2.5, 'val_b'],
            ['val_a', True, 42, 2.5, 'val_b']]
        scrubbed_dataset = [row[:-1] for row in resp['dataset']]
        self.assertEqual(scrubbed_dataset, exp_dataset)

    def test_plain(self):
        self._test_scenario(self.qdb_plain, 'tcp')

    def test_plain_tls_insecure_skip_verify(self):
        self._test_scenario(self.qdb_plain, 'tcps', tls_verify=False)

    def test_plain_tls_insecure_skip_verify_str(self):
        self._test_scenario(self.qdb_plain, 'tcps', tls_verify='unsafe_off')

    def test_plain_tls_ca(self):
        self._test_scenario(self.qdb_plain, 'tcps', tls_roots=CA_PATH)

    def test_plain_tls_ca_str(self):
        self._test_scenario(self.qdb_plain, 'tcps', tls_roots=str(CA_PATH))

    def test_auth(self):
        self._test_scenario(self.qdb_auth, 'tcp', **AUTH)

    def test_auth_tls_insecure_skip_verify(self):
        self._test_scenario(self.qdb_auth, 'tcps', tls_verify=False, **AUTH)

    def test_auth_tls_insecure_skip_verify_str(self):
        self._test_scenario(self.qdb_auth, 'tcps', tls_verify=False, **AUTH)

    def test_auth_tls_ca(self):
        self._test_scenario(self.qdb_auth, 'tcps', tls_roots=CA_PATH, **AUTH)

    def test_auth_tls_ca_str(self):
        self._test_scenario(self.qdb_auth, 'tcps', tls_roots=str(CA_PATH), **AUTH)

    @unittest.skipIf(not pd, 'pandas not installed')
    def test_basic_dataframe(self):
        port = self.qdb_plain.line_tcp_port
        pending = None
        table_name = uuid.uuid4().hex
        df = pd.DataFrame({
            'col_a': [1, 2, 3],
            'col_b': ['a', 'b', 'c'],
            'col_c': [True, False, True],
            'col_d': [1.5, 2.5, 3.5],
            'col_e': pd.Categorical(['A', 'B', 'C']),
            'col_f': [
                numpy.datetime64('2021-01-01'),
                numpy.datetime64('2021-01-02'),
                numpy.datetime64('2021-01-03')]})
        df.index.name = table_name
<<<<<<< HEAD
        with qi.Sender('localhost', port) as sender:
            sender.dataframe(df, at=qi.ServerTimestamp)
=======
        with qi.Sender('tcp', 'localhost', port) as sender:
            sender.dataframe(df)
>>>>>>> 93751df6
            pending = str(sender)

        resp = self.qdb_plain.retry_check_table(
            table_name, min_rows=3, log_ctx=pending)
        exp_columns = [
            {'name': 'col_e', 'type': 'SYMBOL'},
            {'name': 'col_a', 'type': 'LONG'},
            {'name': 'col_b', 'type': 'STRING'},
            {'name': 'col_c', 'type': 'BOOLEAN'},
            {'name': 'col_d', 'type': 'DOUBLE'},
            {'name': 'col_f', 'type': 'TIMESTAMP'},
            {'name': 'timestamp', 'type': 'TIMESTAMP'}]
        self.assertEqual(resp['columns'], exp_columns)

        exp_dataset = [  # Comparison excludes timestamp column.
            ['A', 1, 'a', True, 1.5, '2021-01-01T00:00:00.000000Z'],
            ['B', 2, 'b', False, 2.5, '2021-01-02T00:00:00.000000Z'],
            ['C', 3, 'c', True, 3.5, '2021-01-03T00:00:00.000000Z']]
        scrubbed_dataset = [row[:-1] for row in resp['dataset']]
        self.assertEqual(scrubbed_dataset, exp_dataset)

    def test_http(self):
        port = self.qdb_plain.http_server_port
        table_name = uuid.uuid4().hex
        with qi.Sender('http', 'localhost', port) as sender:
            for _ in range(3):
                sender.row(
                    table_name,
                    symbols={
                        'name_a': 'val_a'},
                    columns={
                        'name_b': True,
                        'name_c': 42,
                        'name_d': 2.5,
                        'name_e': 'val_b'},
                    at=qi.TimestampNanos.now())
            
            if self.qdb_plain.version <= (7, 3, 7):
                with self.assertRaisesRegex(
                        qi.IngressError,
                        r'.*HTTP endpoint does not support ILP.*'):
                    sender.flush()
                return

        resp = self.qdb_plain.retry_check_table(table_name, min_rows=3)
        exp_columns = [
            {'name': 'name_a', 'type': 'SYMBOL'},
            {'name': 'name_b', 'type': 'BOOLEAN'},
            {'name': 'name_c', 'type': 'LONG'},
            {'name': 'name_d', 'type': 'DOUBLE'},
            {'name': 'name_e', 'type': 'STRING'},
            {'name': 'timestamp', 'type': 'TIMESTAMP'}]
        self.assertEqual(resp['columns'], exp_columns)

        exp_dataset = [  # Comparison excludes timestamp column.
            ['val_a', True, 42, 2.5, 'val_b'],
            ['val_a', True, 42, 2.5, 'val_b'],
            ['val_a', True, 42, 2.5, 'val_b']]
        scrubbed_dataset = [row[:-1] for row in resp['dataset']]
        self.assertEqual(scrubbed_dataset, exp_dataset)


if __name__ == '__main__':
    unittest.main()<|MERGE_RESOLUTION|>--- conflicted
+++ resolved
@@ -163,13 +163,8 @@
                 numpy.datetime64('2021-01-02'),
                 numpy.datetime64('2021-01-03')]})
         df.index.name = table_name
-<<<<<<< HEAD
-        with qi.Sender('localhost', port) as sender:
+        with qi.Sender('tcp', 'localhost', port) as sender:
             sender.dataframe(df, at=qi.ServerTimestamp)
-=======
-        with qi.Sender('tcp', 'localhost', port) as sender:
-            sender.dataframe(df)
->>>>>>> 93751df6
             pending = str(sender)
 
         resp = self.qdb_plain.retry_check_table(
@@ -206,7 +201,7 @@
                         'name_d': 2.5,
                         'name_e': 'val_b'},
                     at=qi.TimestampNanos.now())
-            
+
             if self.qdb_plain.version <= (7, 3, 7):
                 with self.assertRaisesRegex(
                         qi.IngressError,
